import {computed, initial, parser, signal} from '../decorators';
import {
  Signal,
  SignalValue,
  SimpleSignal,
  useLogger,
} from '@motion-canvas/core';
import {liteAdaptor} from 'mathjax-full/js/adaptors/liteAdaptor';
import {RegisterHTMLHandler} from 'mathjax-full/js/handlers/html';
import {TeX} from 'mathjax-full/js/input/tex';
import {AllPackages} from 'mathjax-full/js/input/tex/AllPackages';
import {mathjax} from 'mathjax-full/js/mathjax';
import {SVG} from 'mathjax-full/js/output/svg';
import {OptionList} from 'mathjax-full/js/util/Options';
import {
  SVGProps,
  SVG as SVGNode,
  SVGDocument,
  SVGShapeData,
  SVGDocumentData,
} from './SVG';
import {lazy, threadable} from '@motion-canvas/core/lib/decorators';
import {TimingFunction} from '@motion-canvas/core/lib/tweening';
import {Node} from './Node';
import {Vector2, SerializedVector2} from '@motion-canvas/core';

const Adaptor = liteAdaptor();
RegisterHTMLHandler(Adaptor);

const JaxDocument = mathjax.document('', {
  // eslint-disable-next-line @typescript-eslint/naming-convention
  InputJax: new TeX({packages: AllPackages}),
  // eslint-disable-next-line @typescript-eslint/naming-convention
  OutputJax: new SVG({fontCache: 'local'}),
});

export interface LatexProps extends Omit<SVGProps, 'svg'> {
  tex?: SignalValue<string[] | string>;
  renderProps?: SignalValue<OptionList>;
}

export class Latex extends SVGNode {
  @lazy(() => {
    return parseFloat(
      window.getComputedStyle(SVGNode.containerElement).fontSize,
    );
  })
  private static containerFontSize: number;
  private static svgContentsPool: Record<string, string> = {};
  private static texNodesPool: Record<string, SVGDocumentData> = {};
  private svgSubTexMap: Record<string, string[]> = {};

  @initial({})
  @signal()
  public declare readonly options: SimpleSignal<OptionList, this>;

  @initial('')
  @parser(function (this: SVGNode, value: string[] | string): string[] {
    const array = typeof value === 'string' ? [value] : value;
    const subtex = array
      .reduce<string[]>((prev, current) => {
        prev.push(...current.split(/{{(.*?)}}/));
        return prev;
      }, [])
      .map(sub => sub.trim())
      .filter(sub => sub.length > 0);
    return subtex;
  })
  @signal()
  public declare readonly tex: Signal<string[] | string, string[], this>;

  public constructor(props: LatexProps) {
<<<<<<< HEAD
    super({
      fontSize: 48,
      ...props,
      svg: '',
    });
    this.svg(this.latexSVG);
=======
    super({...props, src: null});
>>>>>>> 6edcce37
  }

  protected override calculateWrapperScale(
    documentSize: Vector2,
    parentSize: SerializedVector2<number | null>,
  ): Vector2 {
    if (parentSize.x || parentSize.y) {
      return super.calculateWrapperScale(documentSize, parentSize);
    }
    return new Vector2(this.fontSize() / Latex.containerFontSize);
  }

  @computed()
  protected latexSVG() {
    return this.texToSvg(this.tex());
  }

  protected subtexsToLatex(subtexs: string[]) {
    return subtexs.join('');
  }

  private getNodeCharacterId({id}: SVGShapeData) {
    if (!id.includes('-')) return id;
    return id.substring(id.lastIndexOf('-') + 1);
  }

  protected override parseSVG(svg: string): SVGDocument {
    const subtexs = this.svgSubTexMap[svg]!;
    const key = `[${subtexs.join(',')}]::${JSON.stringify(this.options())}`;
    const cached = Latex.texNodesPool[key];
    if (cached && (cached.size.x > 0 || cached.size.y > 0)) {
      return this.buildDocument(Latex.texNodesPool[key]);
    }
    const oldSVG = SVGNode.parseSVGData(svg);
    const oldNodes = [...oldSVG.nodes];

    const newNodes: SVGShapeData[] = [];
    for (const sub of subtexs) {
      const subsvg = this.subTexToSVG(sub);
      const subnodes = SVGNode.parseSVGData(subsvg).nodes;

      const firstId = this.getNodeCharacterId(subnodes[0]);
      const spliceIndex = oldNodes.findIndex(
        node => this.getNodeCharacterId(node) === firstId,
      );
      const children = oldNodes.splice(spliceIndex, subnodes.length);

      if (children.length === 1) {
        newNodes.push({
          ...children[0],
          id: sub,
        });
        continue;
      }

      newNodes.push({
        id: sub,
        type: Node,
        props: {},
        children,
      });
    }
    if (oldNodes.length > 0) {
      useLogger().error('matching between Latex SVG and subtex failed');
    }

    const newSVG: SVGDocumentData = {
      size: oldSVG.size,
      nodes: newNodes,
    };
    Latex.texNodesPool[key] = newSVG;
    return this.buildDocument(newSVG);
  }

  private texToSvg(subtexs: string[]) {
    const singleTex = subtexs.join('');
    const svg = this.singleTexToSVG(singleTex);
    this.svgSubTexMap[svg] = subtexs;
    return svg;
  }

  private subTexToSVG(subtex: string) {
    let tex = subtex.trim();
    if (
      ['\\overline', '\\sqrt', '\\sqrt{'].includes(tex) ||
      tex.endsWith('_') ||
      tex.endsWith('^') ||
      tex.endsWith('dot')
    ) {
      tex += '{\\quad}';
    }

    if (tex === '\\substack') tex = '\\quad';

    const numLeft = tex.match(/\\left[()[\]|.\\]/g)?.length ?? 0;
    const numRight = tex.match(/\\right[()[\]|.\\]/g)?.length ?? 0;
    if (numLeft !== numRight) {
      tex = tex.replace(/\\left/g, '\\big').replace(/\\right/g, '\\big');
    }

    const bracesLeft = tex.match(/((?<!\\)|(?<=\\\\)){/g)?.length ?? 0;
    const bracesRight = tex.match(/((?<!\\)|(?<=\\\\))}/g)?.length ?? 0;

    if (bracesLeft < bracesRight) {
      tex = '{'.repeat(bracesRight - bracesLeft) + tex;
    } else if (bracesRight < bracesLeft) {
      tex += '}'.repeat(bracesLeft - bracesRight);
    }

    const hasArrayBegin = tex.includes('\\begin{array}');
    const hasArrayEnd = tex.includes('\\end{array}');
    if (hasArrayBegin !== hasArrayEnd) tex = '';

    return this.singleTexToSVG(tex);
  }

  private singleTexToSVG(tex: string): string {
    const src = `${tex}::${JSON.stringify(this.options())}`;
    if (Latex.svgContentsPool[src]) {
      const svg = Latex.svgContentsPool[src];
      return svg;
    }

    const svg = Adaptor.innerHTML(JaxDocument.convert(tex, this.options()));
    if (svg.includes('data-mjx-error')) {
      const errors = svg.match(/data-mjx-error="(.*?)"/);
      if (errors && errors.length > 0) {
        useLogger().error(`Invalid MathJax: ${errors[1]}`);
      }
    }
    Latex.svgContentsPool[src] = svg;
    return svg;
  }

  @threadable()
  protected *tweenTex(
    value: string[],
    time: number,
    timingFunction: TimingFunction,
  ) {
    const newSVG = this.texToSvg(this.tex.context.parse(value));
    yield* this.svg(newSVG, time, timingFunction);
    this.svg(this.latexSVG);
  }
}<|MERGE_RESOLUTION|>--- conflicted
+++ resolved
@@ -1,6 +1,5 @@
-import {computed, initial, parser, signal} from '../decorators';
 import {
-  Signal,
+  DependencyContext,
   SignalValue,
   SimpleSignal,
   useLogger,
@@ -12,17 +11,8 @@
 import {mathjax} from 'mathjax-full/js/mathjax';
 import {SVG} from 'mathjax-full/js/output/svg';
 import {OptionList} from 'mathjax-full/js/util/Options';
-import {
-  SVGProps,
-  SVG as SVGNode,
-  SVGDocument,
-  SVGShapeData,
-  SVGDocumentData,
-} from './SVG';
-import {lazy, threadable} from '@motion-canvas/core/lib/decorators';
-import {TimingFunction} from '@motion-canvas/core/lib/tweening';
-import {Node} from './Node';
-import {Vector2, SerializedVector2} from '@motion-canvas/core';
+import {initial, signal} from '../decorators';
+import {Img, ImgProps} from './Img';
 
 const Adaptor = liteAdaptor();
 RegisterHTMLHandler(Adaptor);
@@ -34,175 +24,64 @@
   OutputJax: new SVG({fontCache: 'local'}),
 });
 
-export interface LatexProps extends Omit<SVGProps, 'svg'> {
-  tex?: SignalValue<string[] | string>;
+export interface LatexProps extends ImgProps {
+  tex?: SignalValue<string>;
   renderProps?: SignalValue<OptionList>;
 }
 
-export class Latex extends SVGNode {
-  @lazy(() => {
-    return parseFloat(
-      window.getComputedStyle(SVGNode.containerElement).fontSize,
-    );
-  })
-  private static containerFontSize: number;
+/**
+ * A node for rendering equations with LaTeX.
+ *
+ * @preview
+ * ```tsx editor
+ * import {Latex, makeScene2D} from '@motion-canvas/2d';
+ *
+ * export default makeScene2D(function* (view) {
+ *   view.add(
+ *     <Latex
+ *       // Note how this uses \color to set the color.
+ *       tex="{\color{white} ax^2+bx+c=0 \implies x=\frac{-b \pm \sqrt{b^2-4ac}}{2a}}"
+ *       width={600} // height and width can calculate based on each other
+ *     />,
+ *   );
+ * });
+ * ```
+ */
+export class Latex extends Img {
   private static svgContentsPool: Record<string, string> = {};
-  private static texNodesPool: Record<string, SVGDocumentData> = {};
-  private svgSubTexMap: Record<string, string[]> = {};
+
+  private readonly imageElement = document.createElement('img');
 
   @initial({})
   @signal()
   public declare readonly options: SimpleSignal<OptionList, this>;
 
-  @initial('')
-  @parser(function (this: SVGNode, value: string[] | string): string[] {
-    const array = typeof value === 'string' ? [value] : value;
-    const subtex = array
-      .reduce<string[]>((prev, current) => {
-        prev.push(...current.split(/{{(.*?)}}/));
-        return prev;
-      }, [])
-      .map(sub => sub.trim())
-      .filter(sub => sub.length > 0);
-    return subtex;
-  })
   @signal()
-  public declare readonly tex: Signal<string[] | string, string[], this>;
+  public declare readonly tex: SimpleSignal<string, this>;
 
   public constructor(props: LatexProps) {
-<<<<<<< HEAD
-    super({
-      fontSize: 48,
-      ...props,
-      svg: '',
-    });
-    this.svg(this.latexSVG);
-=======
     super({...props, src: null});
->>>>>>> 6edcce37
   }
 
-  protected override calculateWrapperScale(
-    documentSize: Vector2,
-    parentSize: SerializedVector2<number | null>,
-  ): Vector2 {
-    if (parentSize.x || parentSize.y) {
-      return super.calculateWrapperScale(documentSize, parentSize);
-    }
-    return new Vector2(this.fontSize() / Latex.containerFontSize);
-  }
-
-  @computed()
-  protected latexSVG() {
-    return this.texToSvg(this.tex());
-  }
-
-  protected subtexsToLatex(subtexs: string[]) {
-    return subtexs.join('');
-  }
-
-  private getNodeCharacterId({id}: SVGShapeData) {
-    if (!id.includes('-')) return id;
-    return id.substring(id.lastIndexOf('-') + 1);
-  }
-
-  protected override parseSVG(svg: string): SVGDocument {
-    const subtexs = this.svgSubTexMap[svg]!;
-    const key = `[${subtexs.join(',')}]::${JSON.stringify(this.options())}`;
-    const cached = Latex.texNodesPool[key];
-    if (cached && (cached.size.x > 0 || cached.size.y > 0)) {
-      return this.buildDocument(Latex.texNodesPool[key]);
-    }
-    const oldSVG = SVGNode.parseSVGData(svg);
-    const oldNodes = [...oldSVG.nodes];
-
-    const newNodes: SVGShapeData[] = [];
-    for (const sub of subtexs) {
-      const subsvg = this.subTexToSVG(sub);
-      const subnodes = SVGNode.parseSVGData(subsvg).nodes;
-
-      const firstId = this.getNodeCharacterId(subnodes[0]);
-      const spliceIndex = oldNodes.findIndex(
-        node => this.getNodeCharacterId(node) === firstId,
-      );
-      const children = oldNodes.splice(spliceIndex, subnodes.length);
-
-      if (children.length === 1) {
-        newNodes.push({
-          ...children[0],
-          id: sub,
-        });
-        continue;
+  protected override image(): HTMLImageElement {
+    // Render props may change the look of the TeX, so we need to cache both
+    // source and render props together.
+    const src = `${this.tex()}::${JSON.stringify(this.options())}`;
+    if (Latex.svgContentsPool[src]) {
+      this.imageElement.src = Latex.svgContentsPool[src];
+      if (!this.imageElement.complete) {
+        DependencyContext.collectPromise(
+          new Promise((resolve, reject) => {
+            this.imageElement.addEventListener('load', resolve);
+            this.imageElement.addEventListener('error', reject);
+          }),
+        );
       }
-
-      newNodes.push({
-        id: sub,
-        type: Node,
-        props: {},
-        children,
-      });
-    }
-    if (oldNodes.length > 0) {
-      useLogger().error('matching between Latex SVG and subtex failed');
+      return this.imageElement;
     }
 
-    const newSVG: SVGDocumentData = {
-      size: oldSVG.size,
-      nodes: newNodes,
-    };
-    Latex.texNodesPool[key] = newSVG;
-    return this.buildDocument(newSVG);
-  }
-
-  private texToSvg(subtexs: string[]) {
-    const singleTex = subtexs.join('');
-    const svg = this.singleTexToSVG(singleTex);
-    this.svgSubTexMap[svg] = subtexs;
-    return svg;
-  }
-
-  private subTexToSVG(subtex: string) {
-    let tex = subtex.trim();
-    if (
-      ['\\overline', '\\sqrt', '\\sqrt{'].includes(tex) ||
-      tex.endsWith('_') ||
-      tex.endsWith('^') ||
-      tex.endsWith('dot')
-    ) {
-      tex += '{\\quad}';
-    }
-
-    if (tex === '\\substack') tex = '\\quad';
-
-    const numLeft = tex.match(/\\left[()[\]|.\\]/g)?.length ?? 0;
-    const numRight = tex.match(/\\right[()[\]|.\\]/g)?.length ?? 0;
-    if (numLeft !== numRight) {
-      tex = tex.replace(/\\left/g, '\\big').replace(/\\right/g, '\\big');
-    }
-
-    const bracesLeft = tex.match(/((?<!\\)|(?<=\\\\)){/g)?.length ?? 0;
-    const bracesRight = tex.match(/((?<!\\)|(?<=\\\\))}/g)?.length ?? 0;
-
-    if (bracesLeft < bracesRight) {
-      tex = '{'.repeat(bracesRight - bracesLeft) + tex;
-    } else if (bracesRight < bracesLeft) {
-      tex += '}'.repeat(bracesLeft - bracesRight);
-    }
-
-    const hasArrayBegin = tex.includes('\\begin{array}');
-    const hasArrayEnd = tex.includes('\\end{array}');
-    if (hasArrayBegin !== hasArrayEnd) tex = '';
-
-    return this.singleTexToSVG(tex);
-  }
-
-  private singleTexToSVG(tex: string): string {
-    const src = `${tex}::${JSON.stringify(this.options())}`;
-    if (Latex.svgContentsPool[src]) {
-      const svg = Latex.svgContentsPool[src];
-      return svg;
-    }
-
+    // Convert to TeX, look for any errors
+    const tex = this.tex();
     const svg = Adaptor.innerHTML(JaxDocument.convert(tex, this.options()));
     if (svg.includes('data-mjx-error')) {
       const errors = svg.match(/data-mjx-error="(.*?)"/);
@@ -210,18 +89,24 @@
         useLogger().error(`Invalid MathJax: ${errors[1]}`);
       }
     }
-    Latex.svgContentsPool[src] = svg;
-    return svg;
-  }
 
-  @threadable()
-  protected *tweenTex(
-    value: string[],
-    time: number,
-    timingFunction: TimingFunction,
-  ) {
-    const newSVG = this.texToSvg(this.tex.context.parse(value));
-    yield* this.svg(newSVG, time, timingFunction);
-    this.svg(this.latexSVG);
+    // Encode to raw base64 image format
+    const text = `data:image/svg+xml;base64,${btoa(
+      `<?xml version="1.0" encoding="UTF-8" standalone="no" ?>\n${svg}`,
+    )}`;
+    Latex.svgContentsPool[src] = text;
+    const image = document.createElement('img');
+    image.src = text;
+    image.src = text;
+    if (!image.complete) {
+      DependencyContext.collectPromise(
+        new Promise((resolve, reject) => {
+          image.addEventListener('load', resolve);
+          image.addEventListener('error', reject);
+        }),
+      );
+    }
+
+    return image;
   }
 }